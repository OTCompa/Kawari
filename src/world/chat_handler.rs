--- conflicted
+++ resolved
@@ -104,67 +104,10 @@
                     .await;
             }
             "!spawnmonster" => {
-<<<<<<< HEAD
-                let spawn_index = connection.get_free_spawn_index();
-                
-                let bnpc_id: u32;
-                let model_id: u16;
-                if parts.len() > 2 {
-                    bnpc_id = parts[1].parse::<u32>().unwrap();
-                    model_id = parts[2].parse::<u16>().unwrap();
-                } else {
-                    bnpc_id = 13498;
-                    model_id = 297;
-                }
-
-                // spawn a tiny mandragora
-                {
-                    let ipc = ServerZoneIpcSegment {
-                        op_code: ServerZoneIpcType::NpcSpawn,
-                        timestamp: timestamp_secs(),
-                        data: ServerZoneIpcData::NpcSpawn(NpcSpawn {
-                            aggression_mode: 1,
-                            common: CommonSpawn {
-                                hp_curr: 91,
-                                hp_max: 91,
-                                mp_curr: 100,
-                                mp_max: 100,
-                                spawn_index,
-                                bnpc_base: bnpc_id, // TODO: changing this prevents it from spawning...
-                                bnpc_name: 405,
-                                object_kind: ObjectKind::BattleNpc(BattleNpcSubKind::Enemy),
-                                level: 1,
-                                battalion: 4,
-                                model_chara: model_id,
-                                pos: connection.player_data.position,
-                                ..Default::default()
-                            },
-                            ..Default::default()
-                        }),
-                        ..Default::default()
-                    };
-
-                    connection
-                        .send_segment(PacketSegment {
-                            source_actor: 0x106ad804,
-                            target_actor: connection.player_data.actor_id,
-                            segment_type: SegmentType::Ipc,
-                            data: SegmentData::Ipc { data: ipc },
-                        })
-                        .await;
-                }
-
-                connection.actors.push(Actor {
-                    id: ObjectId(0x106ad804),
-                    hp: 91,
-                    spawn_index: spawn_index as u32,
-                });
-=======
                 connection
                     .handle
                     .send(ToServer::DebugNewNpc(connection.id))
                     .await;
->>>>>>> 5accb992
             }
             "!playscene" => {
                 let parts: Vec<&str> = chat_message.message.split(' ').collect();
